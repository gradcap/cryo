[package]
name = "cryo_freeze"
description = "cryo is the easiest way to extract blockchain data to parquet, csv, or json"
version.workspace = true
edition.workspace = true
license.workspace = true
homepage.workspace = true
repository.workspace = true

# See more keys and their definitions at https://doc.rust-lang.org/cargo/reference/manifest.html

[dependencies]
async-trait = { workspace = true }
<<<<<<< HEAD
async-channel = { workspace = true }
backoff = { workspace = true }
cloud-storage = { workspace = true }
=======
chrono = { workspace = true }
>>>>>>> 3af01488
ethers = { workspace = true }
ethers-core = { workspace = true }
futures = { workspace = true }
governor = { workspace = true }
indexmap = { workspace = true }
indicatif = { workspace = true }
polars = { workspace = true }
prefix-hex = { workspace = true }
serde = { workspace = true }
serde_json = { workspace = true }
thiserror = { workspace = true }
tokio = { workspace = true }
tokio-util = { workspace = true }<|MERGE_RESOLUTION|>--- conflicted
+++ resolved
@@ -11,13 +11,10 @@
 
 [dependencies]
 async-trait = { workspace = true }
-<<<<<<< HEAD
 async-channel = { workspace = true }
 backoff = { workspace = true }
 cloud-storage = { workspace = true }
-=======
 chrono = { workspace = true }
->>>>>>> 3af01488
 ethers = { workspace = true }
 ethers-core = { workspace = true }
 futures = { workspace = true }
